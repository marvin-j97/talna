--- conflicted
+++ resolved
@@ -105,8 +105,7 @@
 println!("{buckets:#?}");
 ```
 
-<<<<<<< HEAD
-![Timeseries parameters](./timeseries.svg)
+<img width="100%" src="./timeseries.svg" />
 
 ## Filter query operators
 
@@ -145,7 +144,4 @@
 ### Set
 
 `env:prod AND service:[db, rest-api, graphql-api]`
--->
-=======
-<img width="100%" src="./timeseries.svg" />
->>>>>>> ffd07091
+-->