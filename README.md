# talna

[![CI](https://github.com/marvin-j97/talna/actions/workflows/test.yml/badge.svg)](https://github.com/marvin-j97/talna/actions/workflows/test.yml)
[![docs.rs](https://img.shields.io/docsrs/talna?color=green)](https://docs.rs/talna)
[![Crates.io](https://img.shields.io/crates/v/talna?color=blue)](https://crates.io/crates/talna)
![MSRV](https://img.shields.io/badge/MSRV-1.79.0-blue)
[![dependency status](https://deps.rs/repo/github/marvin-j97/talna/status.svg)](https://deps.rs/repo/github/marvin-j97/talna)

Ilocano: Peace, Serenity

Icelandic, Old Norse: Numbers

---

A simple, embeddable time series database.

## About

It uses <https://github.com/fjall-rs/fjall> as its underlying storage engine, allowing around ~1M data points per second to be ingested.

With the storage engine being LSM-based, there's no degradation in write ingestion speed (even for datasets much larger than RAM), low write amplification (good for SSDs) and on-disk data is compressed (again, good for SSDs).

The tagging and querying mechanism is modelled after Datadog's metrics service (<https://www.datadoghq.com/blog/engineering/timeseries-indexing-at-scale/>).

Data points are f32s by default, but can be switched to f64 using the `high_precision` feature flag.

## Benchmark: 1 billion data points

Default config, jemalloc, i9 11900k:

```
ingested 1 billion in 1191s
write speed: 839630 writes per second
peak mem: 177 MiB
disk space: 10 GiB
query [1M latest data points] in 135ms
reopened DB in 353ms
```

Hyper mode, jemalloc, i9 11900k:

```
ingested 1 billion in 638s
write speed: 1567398 writes per second
peak mem: 188 MiB
disk space: 10 GiB
query [1M latest data points] in 131ms
reopened DB in 350ms
```

## Basic usage

```rs
<<<<<<< HEAD
use talna::{Database, Duration, MetricNamem, tagset, timestamp};
=======
use talna::{Database, MetricName, tagset};
>>>>>>> 26550e3e

let db = Database::builder().open(path)?;

let metric_name = MetricName::try_from("cpu.total").unwrap();

db.write(
    metric_name,
    25.42, // actual value (float)
    tagset!(
        "env" => "prod",
        "service" => "db",
        "host" => "h-1",
    ),
)?;

db.write(
    metric_name,
    42.42, // actual value (float)
    tagset!(
        "env" => "prod",
        "service" => "db",
        "host" => "h-2",
    ),
)?;

let buckets = db
  .avg(metric_name, /* group by tag */ "host")
  .filter("env:prod AND service:db")
  // use .start() and .end() to set the time bounds
  .start(timestamp() - Duration::months(1.0))
  // use .granularity() to set the granularity (bucket width in nanoseconds)
  .granularity(Duration::days(1.0))
  .build()?
  .collect()?;

println!("{buckets:#?}");
```<|MERGE_RESOLUTION|>--- conflicted
+++ resolved
@@ -51,11 +51,7 @@
 ## Basic usage
 
 ```rs
-<<<<<<< HEAD
-use talna::{Database, Duration, MetricNamem, tagset, timestamp};
-=======
-use talna::{Database, MetricName, tagset};
->>>>>>> 26550e3e
+use talna::{Database, Duration, MetricName, tagset, timestamp};
 
 let db = Database::builder().open(path)?;
 
